use anyhow::{Context, Result};
use chrono::{Local, Months};
<<<<<<< HEAD
use clap::{CommandFactory, Parser};
use clap_complete::{generate, shells::{Bash, Fish, Zsh, PowerShell}};
use std::io;
use clap_verbosity_flag::{InfoLevel, Verbosity};
use comfy_table::{Cell, CellAlignment, Color, ContentArrangement, Table};
=======
use clap::Parser;
>>>>>>> d2c40364
use env_logger::Env;
use log::{debug, info};
use owo_colors::OwoColorize;

<<<<<<< HEAD
/// Custom finance calculation errors
#[derive(Error, Debug)]
enum FinanceError {
    #[error("Invalid input: {0}")]
    InvalidInput(String),
    
    #[error("Division by zero")]
    DivisionByZero,
}

/// Financial calculation tool
#[derive(Parser, Debug)]
#[command(author, version, about, long_about = None)]
struct Opts {
    /// Verbosity level for logging
    #[clap(flatten)]
    verbose: Verbosity<InfoLevel>,
    
    #[clap(subcommand)]
    command: Command,
}

#[derive(Parser, Debug)]
enum Command {
    /// Calculates simple interest.
    Interest(Interest),
    
    /// Calculates compound interest.
    CompoundInterest(CompoundInterest),
    
    /// Calculates present value.
    PresentValue(PresentValue),
    
    /// Calculates future value.
    FutureValue(FutureValue),
    
    /// Calculates net present value.
    NPV(NPV),
    
    /// Calculates an amortization schedule.
    Amortization(Amortization),
    
    /// Calculates the return on investment (ROI).
    ROI(ROI),
    
    /// Calculates the average of a series of numbers.
    Average(Average),
    
    /// Calculates the mode of a series of numbers.
    Mode(Mode),
    
    /// Calculates the median of a series of numbers.
    Medium(Medium),
    
    /// Calculates the payback period.
    PaybackPeriod(PaybackPeriod),
    
    /// Performs break-even analysis.
    BreakEven(BreakEven),
    
    /// Calculates the depreciation of an asset.
    Depreciation(Depreciation),
    
    /// Calculates the internal rate of return (IRR).
    IRR(IRR),
    
    /// Calculates the variance of a series of numbers.
    Variance(Variance),
    
    /// Calculates the standard deviation of a series of numbers.
    StandardDeviation(StandardDeviation),
    
    /// Calculates probability.
    Probability(Probability),
    
    /// Calculates the expected return on an investment based on its risk and market factors.
    CAPM(CAPM),
    
    /// Calculate loan payments, including the monthly payment amount, total interest paid, and the loan payoff date.
    LoanPayment(LoanPayment),
    
    /// Calculate the number of units a business needs to sell to break even.
    BreakEvenUnits(BreakEvenUnits),
    
    /// Calculate the discounted cash flow.
    DCF(DCF),
    
    /// Calculates mortgage payments, total interest paid, and loan payoff date
    Mortgage(Mortgage),
    
    /// Calculates the weighted average of a series of numbers.
    #[clap(name = "weighted-average")]
    WeightedAverage(WeightedAverage),
    
    /// Calculates the weighted average cost of capital (WACC).
    WACC(WACC),
    
    /// Calculates the dividend yield.
    DividendYield(DividendYield),
    
    /// Calculates the return on equity (ROE).
    ReturnOnEquity(ReturnOnEquity),
    
    /// Generate shell completions.
    Completion(Completion),
}

#[derive(Parser, Debug)]
pub struct ReturnOnEquity {
    /// Net Income
    #[clap(short, long)]
    net_income: f64,

    /// Equity
    #[clap(short, long)]
    equity: f64,
}

#[derive(Parser, Debug)]
struct Interest {
    /// The principal amount (initial money)
    #[clap(short, long)]
    principal: f64,

    /// The rate of interest (per period)
    #[clap(short, long)]
    rate: f64,

    /// The time the money is invested for
    #[clap(short, long)]
    time: f64,
}

#[derive(Parser, Debug)]
struct CompoundInterest {
    /// The principal amount (initial money)
    #[clap(short, long)]
    principal: f64,

    /// The annual interest rate
    #[clap(short, long)]
    rate: f64,

    /// The number of times interest is compounded per year
    #[clap(short, long)]
    n: i32,

    /// The time the money is invested for in years
    #[clap(short, long)]
    t: i32,
}

impl ReturnOnEquity {
    /// Calculate ROE and display results with error handling
    fn execute(&self) -> Result<()> {
        debug!("Calculating ROE with: {:?}", self);
        
        // Validate inputs are finite numbers
        if !self.net_income.is_finite() {
            return Err(FinanceError::InvalidInput(format!("Net income must be a valid number: {}", self.net_income)).into());
        }
        
        if !self.equity.is_finite() {
            return Err(FinanceError::InvalidInput(format!("Equity must be a valid number: {}", self.equity)).into());
        }
        
        // Convert net_income and equity to Decimal with proper error handling
        let net_income = Decimal::from_f64(self.net_income)
            .ok_or_else(|| FinanceError::InvalidInput(format!("Invalid net income: {}", self.net_income)))?;
        
        let equity = Decimal::from_f64(self.equity)
            .ok_or_else(|| FinanceError::InvalidInput(format!("Invalid equity: {}", self.equity)))?;
            
        // Validate inputs
        if equity.is_zero() {
            return Err(FinanceError::DivisionByZero.into());
        }
        
        // Equity should be positive for a meaningful ROE calculation
        if equity < Decimal::ZERO {
            return Err(FinanceError::InvalidInput(format!("Equity should be positive: {}", self.equity)).into());
        }

        // Calculate the return on equity
        let roe = (net_income / equity) * Decimal::from_f64(100.0).unwrap();
        info!("Calculated ROE: {:.4}%", roe);

        // Create the table with modern styling
        let mut table = create_table(vec!["Net Income", "Equity", "Return on Equity"]);
        
        // Add data row with colorful formatting
        table.add_row(vec![
            Cell::new(&format_currency(self.net_income)),
            Cell::new(&format_currency(self.equity)),
            Cell::new(&format!("{:.2}%", roe)).fg(Color::Green).set_alignment(CellAlignment::Right),
        ]);

        // Print the table
        println!("{table}");
        
        info!("ROE calculation completed successfully");
        Ok(())
    }
}

#[derive(Parser, Debug)]
struct PresentValue {
    /// The future value of the investment.
    #[clap(short, long)]
    future_value: f64,

    /// The interest rate per period.
    #[clap(short, long)]
    rate: f64,

    /// The number of periods.
    #[clap(short, long)]
    time: f64,
}

#[derive(Parser, Debug)]
struct FutureValue {
    /// The present value of the investment.
    #[clap(short, long)]
    present_value: f64,

    /// The interest rate per period.
    #[clap(short, long)]
    rate: f64,

    /// The number of periods.
    #[clap(short, long)]
    time: f64,
}

#[derive(Parser, Debug)]
struct DividendYield {
    /// The dividend
    #[clap(short, long)]
    dividend: f64,

    /// The price
    #[clap(short, long)]
    price: f64,
}

#[derive(Parser, Debug)]
struct NPV {
    /// The initial investment or cost
    #[clap(short, long, name = "initial-investment")]
    initial_investment: f64,

    /// The annual cash inflow
    #[clap(short, long, name = "cash-inflow")]
    cash_inflow: f64,

    /// The discount rate
    #[clap(short, long, name = "discount-rate")]
    discount_rate: f64,

    /// The lifespan of the investment in years
    #[clap(short, long, name = "lifespan")]
    lifespan: i32,
}

#[derive(Parser, Debug)]
struct Amortization {
    /// The initial loan amount
    #[clap(short = 'a', long)]
    loan_amount: f64,

    /// The annual interest rate
    #[clap(short = 'i', long)]
    annual_interest_rate: f64,

    /// The loan term in years
    #[clap(short = 't', long)]
    loan_term_years: i32,
}

/// Calculate present value
fn calculate_present_value(future_value: f64, rate: f64, time: f64) -> Result<f64> {
    if !future_value.is_finite() || !rate.is_finite() || !time.is_finite() {
        return Err(FinanceError::InvalidInput("All inputs must be valid numbers".into()).into());
    }
    
    if rate < 0.0 {
        return Err(FinanceError::InvalidInput("Rate must be positive".into()).into());
    }
    
    if time < 0.0 {
        return Err(FinanceError::InvalidInput("Time must be positive".into()).into());
    }
    
    let result = future_value / (1.0 + rate).powf(time);
    Ok(result)
}

/// Calculate future value
fn calculate_future_value(present_value: f64, rate: f64, time: f64) -> Result<f64> {
    if !present_value.is_finite() || !rate.is_finite() || !time.is_finite() {
        return Err(FinanceError::InvalidInput("All inputs must be valid numbers".into()).into());
    }
    
    if rate < 0.0 {
        return Err(FinanceError::InvalidInput("Rate must be positive".into()).into());
    }
    
    if time < 0.0 {
        return Err(FinanceError::InvalidInput("Time must be positive".into()).into());
    }
    
    let result = present_value * (1.0 + rate).powf(time);
    Ok(result)
}

/// Calculate dividend yield with proper error handling
fn calculate_dividend_yield(dividend_yield: &DividendYield) -> Result<f64> {
    // Validate inputs
    if dividend_yield.price <= 0.0 {
        return Err(FinanceError::InvalidInput(format!("Price must be positive: {}", dividend_yield.price)).into());
    }
    
    // Dividend can be negative for stocks that lose money, but let's validate it's not NaN or infinite
    if !dividend_yield.dividend.is_finite() {
        return Err(FinanceError::InvalidInput(format!("Dividend must be a valid number: {}", dividend_yield.dividend)).into());
    }
    
    // Calculate dividend yield
    let result = dividend_yield.dividend / dividend_yield.price;
    
    debug!("Calculated dividend yield: {:.4}", result);
    Ok(result)
}

/// Create a styled table with the given headers
#[derive(Parser, Debug)]
struct ROI {
    /// The net profit
    #[clap(short, long, name = "net-profit")]
    net_profit: f64,

    /// The cost of investment
    #[clap(short, long, name = "cost-of-investment")]
    cost_of_investment: f64,
}

#[derive(Parser, Debug)]
struct Average {
    /// The numbers to calculate the average of
    #[clap(name = "numbers")]
    numbers: Vec<f64>,
}

#[derive(Parser, Debug)]
struct Mode {
    /// The numbers to calculate the mode
    #[clap(required = true)]
    numbers: Vec<f64>,
}

#[derive(Parser, Debug)]
struct Medium {
    /// The numbers to calculate the median
    #[clap(name = "numbers", required = true)]
    numbers: Vec<f64>,
}

fn create_table(headers: Vec<&str>) -> Table {
    let mut table = Table::new();
    
    // Set up table styling
    table
        .set_header(headers)
        .set_content_arrangement(ContentArrangement::Dynamic)
        .set_width(80)
        .load_preset(comfy_table::presets::UTF8_BORDERS_ONLY);
    
    table
}

#[derive(Parser, Debug)]
struct PaybackPeriod {
    /// The list of cash flows
    #[clap(short = 'c', long = "cash-flows", name = "cash-flows")]
    cash_flows: Vec<f64>,

    /// The initial cost of the investment
    #[clap(short = 'i', long = "initial-cost", name = "initial-cost")]
    initial_cost: f64,
}

#[derive(Parser, Debug)]
struct BreakEven {
    /// The total fixed costs incurred by the business
    #[clap(short, long, name = "fixed-costs")]
    fixed_costs: f64,

    /// The variable costs per unit
    #[clap(short = 'c', long, name = "variable-costs")]
    variable_costs: f64,

    /// The price per unit of the product or service
    #[clap(short, long, name = "price-per-unit")]
    price_per_unit: f64,
}

#[derive(Parser, Debug)]
struct Depreciation {
    /// The initial value of the asset
    #[clap(short, long, name = "initial-value")]
    initial_value: f64,

    /// The salvage value of the asset
    #[clap(short, long, name = "salvage-value")]
    salvage_value: f64,

    /// The useful life of the asset
    #[clap(short, long, name = "useful-life")]
    useful_life: f64,

    /// The method of depreciation (e.g., straight-line, double-declining-balance)
    #[clap(short, long, name = "depreciation-method")]
    depreciation_method: String,
}

#[derive(Parser, Debug)]
struct IRR {
    /// The cash flows for the investment/project
    #[clap(name = "cash-flows")]
    cash_flows: Vec<f64>,
}

/// Format a number as currency with colored output
fn format_currency(number: f64) -> String {
    // Convert the f64 to a Decimal for accurate handling
    let decimal = Decimal::from_f64(number)
        .unwrap_or_else(|| {
            warn!("Invalid number for currency formatting: {}", number);
            Decimal::ZERO
        });
    
    // Round to 2 decimal places
    let rounded = decimal.round_dp(2);
    
    // Use the Decimal formatting functionality directly
    let formatted = rounded.to_string();
    
    // Split into whole and decimal parts
    let parts: Vec<&str> = formatted.split('.').collect();
    let whole_part = parts[0];
    let decimal_part = parts.get(1).map_or("00", |&s| {
        if s.len() >= 2 { &s[0..2] } else { s }
    });
    
    // Add commas to the whole part
    let whole_with_commas = add_thousands_separators(whole_part);
    
    // Format as currency
    if number >= 0.0 {
        format!("${}.{}", whole_with_commas, decimal_part).green().to_string()
    } else {
        format!("${}.{}", whole_with_commas, decimal_part).red().to_string()
    }
}

#[derive(Parser, Debug)]
struct Variance {
    /// The numbers to calculate the variance
    #[clap(name = "numbers")]
    numbers: Vec<String>,
}

#[derive(Parser, Debug)]
struct StandardDeviation {
    /// The numbers to calculate the standard deviation of.
    #[clap(name = "numbers")]
    numbers: Vec<f64>,
}

#[derive(Parser, Debug)]
struct Probability {
    /// The number of successful outcomes
    #[clap(short, long)]
    successes: u32,

    /// The number of total trials
    #[clap(short, long)]
    trials: u32,
}

#[derive(Parser, Debug)]
struct CAPM {
    /// The risk-free rate
    #[clap(short, long)]
    risk_free_rate: f64,

    /// The asset's beta coefficient
    #[clap(short, long)]
    beta: f64,

    /// The expected return of the market
    #[clap(short, long)]
    market_return: f64,
}

/// Add thousands separators (commas) to a number string
fn add_thousands_separators(number_str: &str) -> String {
    let is_negative = number_str.starts_with('-');
    let digits = if is_negative { &number_str[1..] } else { number_str };
    
    let mut result = String::new();
    let len = digits.len();
    
    for (i, c) in digits.chars().enumerate() {
        if i > 0 && (len - i) % 3 == 0 {
            result.push(',');
        }
        result.push(c);
    }
    
    if is_negative {
        format!("-{}", result)
    } else {
        result
    }
}

#[derive(Parser, Debug)]
struct LoanPayment {
    /// The principal amount of the loan
    #[clap(short, long)]
    principal: f64,

    /// The annual interest rate of the loan
    #[clap(short, long)]
    interest_rate: f64,

    /// The loan term in years
    #[clap(short, long)]
    loan_term: f64,
}

#[derive(Parser, Debug)]
struct BreakEvenUnits {
    /// The fixed costs incurred by the business
    #[clap(short, long, name = "fixed-costs")]
    fixed_costs: f64,

    /// The variable costs per unit
    #[clap(short = 'c', long, name = "variable-costs")]
    variable_costs: f64,

    /// The price per unit of the product or service
    #[clap(short, long, name = "price-per-unit")]
    price_per_unit: f64,
}

#[derive(Parser, Debug)]
struct DCF {
    /// The discount rate
    #[clap(short, long, name = "discount-rate")]
    discount_rate: f64,

    /// The cash flows for the investment/project
    #[clap(name = "cash-flows")]
    cash_flows: Vec<f64>,
}

#[derive(Parser, Debug)]
struct Mortgage {
    /// The loan amount
    #[clap(short, long, name = "loan-amount")]
    loan_amount: f64,

    /// The annual interest rate
    #[clap(short, long, name = "interest-rate")]
    interest_rate: f64,

    /// The loan term in years
    #[clap(short, long)]
    term: i32,
}

#[derive(Parser, Debug)]
struct WeightedAverage {
    /// The numbers to calculate the weighted average of
    #[clap(short, long)]
    numbers: String,

    /// The weights for each number
    #[clap(short, long)]
    weights: String,
}

#[derive(Parser, Debug)]
struct WACC {
    /// The cost of equity (Ke)
    #[clap(long)]
    cost_of_equity: f64,

    /// The cost of debt (Kd)
    #[clap(long)]
    cost_of_debt: f64,

    /// The tax rate
    #[clap(long)]
    tax_rate: f64,

    /// The market value of equity (E)
    #[clap(long)]
    market_value_equity: f64,

    /// The market value of debt (D)
    #[clap(long)]
    market_value_debt: f64,
}
=======
// Import from our modular structure
use rusty_finance::{
    calculations::*,
    cli::*,
    display::*,
};
>>>>>>> d2c40364

#[derive(Parser, Debug)]
struct Completion {
    /// Shell to generate completions for
    #[clap(value_enum)]
    shell: Shell,
}

#[derive(clap::ValueEnum, Clone, Debug)]
enum Shell {
    Bash,
    Fish,
    Zsh,
    PowerShell,
}

/// Run the application with proper error handling
fn run() -> Result<()> {
    // Parse command line arguments
    let opts: Opts = Opts::parse();
    
    // Configure logging based on verbosity
    env_logger::Builder::from_env(Env::default().default_filter_or("info"))
        .filter_level(opts.verbose.log_level_filter())
        .init();
    
    info!("Starting rusty-finance");
    debug!("Command type: {}", match &opts.command {
        Command::Interest(_) => "Interest",
        Command::CompoundInterest(_) => "CompoundInterest", 
        Command::PresentValue(_) => "PresentValue",
        Command::FutureValue(_) => "FutureValue",
        Command::NPV(_) => "NPV",
        Command::Amortization(_) => "Amortization",
        Command::ROI(_) => "ROI",
        Command::Average(_) => "Average",
        Command::Mode(_) => "Mode",
        Command::Medium(_) => "Median",
        Command::PaybackPeriod(_) => "PaybackPeriod",
        Command::BreakEven(_) => "BreakEven",
        Command::Depreciation(_) => "Depreciation",
        Command::IRR(_) => "IRR",
        Command::Variance(_) => "Variance",
        Command::StandardDeviation(_) => "StandardDeviation",
        Command::Probability(_) => "Probability",
        Command::CAPM(_) => "CAPM",
        Command::LoanPayment(_) => "LoanPayment",
        Command::BreakEvenUnits(_) => "BreakEvenUnits",
        Command::DCF(_) => "DCF",
        Command::Mortgage(_) => "Mortgage",
        Command::WeightedAverage(_) => "WeightedAverage",
        Command::WACC(_) => "WACC",
        Command::DividendYield(_) => "DividendYield",
        Command::ReturnOnEquity(_) => "ReturnOnEquity",
    });
    
    // Execute the selected command
    match opts.command {
        Command::Interest(interest) => {
            debug!("Calculating simple interest");
            
            let result = calculate_simple_interest(interest.principal, interest.rate, interest.time)
                .context("Failed to calculate simple interest")?;
            
            info!("Calculated simple interest: {:.4}", result);
            
            // Create and format table
            let mut table = create_table(vec!["Principal", "Rate", "Time", "Simple Interest"]);
            
            table.add_row(vec![
                format_currency(interest.principal),
                format_rate_as_percentage(interest.rate),
                format_years(interest.time),
                format_currency(result),
            ]);
            
            println!("{table}");
            info!("Simple interest calculation completed");
            Ok(())
        }
        Command::CompoundInterest(ci) => {
            debug!("Calculating compound interest with: {:?}", ci);
            
            // Create and format table
            let mut table = create_table(vec!["Year", "Amount"]);
            
            // Calculate compound interest for each year
            for year in 1..=ci.t {
                let amount = calculate_compound_interest(ci.principal, ci.rate, ci.n, year)
                    .context("Failed to calculate compound interest")?;
                
                table.add_row(vec![
                    format!("{}", year),
                    format_currency(amount),
                ]);
            }
            
            println!("{table}");
            info!("Compound interest calculation completed");
            Ok(())
        }
        Command::PresentValue(pv) => {
            debug!("Calculating present value with: {:?}", pv);
            
            let result = calculate_present_value(pv.future_value, pv.rate, pv.time)
                .context("Failed to calculate present value")?;
            
            info!("Calculated present value: {:.4}", result);
            
            let mut table = create_table(vec!["Future Value", "Rate", "Time", "Present Value"]);
            
            table.add_row(vec![
                format_currency(pv.future_value),
                format_rate_as_percentage(pv.rate),
                format_years(pv.time),
                format_currency(result),
            ]);
            
            println!("{table}");
            info!("Present value calculation completed");
            Ok(())
        }
        Command::FutureValue(fv) => {
            debug!("Calculating future value with: {:?}", fv);
            
            let result = calculate_future_value(fv.present_value, fv.rate, fv.time)
                .context("Failed to calculate future value")?;
            
            info!("Calculated future value: {:.4}", result);
            
            let mut table = create_table(vec!["Present Value", "Rate", "Time", "Future Value"]);
            
            table.add_row(vec![
                format_currency(fv.present_value),
                format_rate_as_percentage(fv.rate),
                format_years(fv.time),
                format_currency(result),
            ]);
            
            println!("{table}");
            info!("Future value calculation completed");
            Ok(())
        }
        Command::NPV(npv) => {
            debug!("Calculating NPV with: {:?}", npv);
            
            // Create cash flows vector from the NPV inputs
            let cash_flows: Vec<f64> = (0..npv.lifespan).map(|_| npv.cash_inflow).collect();
            
            let npv_value = calculate_npv(npv.initial_investment, &cash_flows, npv.discount_rate)
                .context("Failed to calculate NPV")?;
            
            // Create and format table
            let mut table = create_table(vec!["Year", "Cash Inflow", "Discounted Cash Flow"]);
            
            // Calculate and display each year's discounted cash flow
            for year in 1..=npv.lifespan {
                let discounted_cash_flow = npv.cash_inflow / (1.0 + npv.discount_rate).powf(year as f64);
                
                table.add_row(vec![
                    format!("{}", year),
                    format_currency(npv.cash_inflow),
                    format_currency(discounted_cash_flow),
                ]);
            }
            
            println!("{table}");
            
            // Print the net present value
            println!("\n{}: {}", 
                "Net Present Value (NPV)".bold(), 
                format_currency(npv_value)
            );
            
            info!("NPV calculation completed. NPV: {:.2}", npv_value);
            Ok(())
        }
        Command::ROI(roi) => {
            debug!("Calculating ROI with: {:?}", roi);
            
            let roi_value = calculate_roi(roi.net_profit, roi.cost_of_investment)
                .context("Failed to calculate ROI")?;
            
            info!("Calculated ROI: {:.4}%", roi_value);
            
            let mut table = create_table(vec!["Net Profit", "Cost of Investment", "ROI"]);
            
            table.add_row(vec![
                format_currency(roi.net_profit),
                format_currency(roi.cost_of_investment),
                format_percentage(roi_value / 100.0, 2),
            ]);
            
            println!("{table}");
            info!("ROI calculation completed");
            Ok(())
        }
        Command::Average(average) => {
            debug!("Calculating average with: {:?}", average);
            
            let avg = calculate_mean(&average.numbers)
                .context("Failed to calculate average")?;
            
            let mut table = create_table(vec!["Number"]);
            
            for number in &average.numbers {
                table.add_row(vec![format!("{:.2}", number)]);
            }
            
            table.add_row(vec![format!("Average: {:.2}", avg)]);
            
            println!("{table}");
            info!("Average calculation completed: {:.4}", avg);
            Ok(())
        }
        Command::Mode(mode) => {
            debug!("Calculating mode with: {:?}", mode);
            
            let mode_value = calculate_mode(&mode.numbers)
                .context("Failed to calculate mode")?;
            
            let mut table = create_table(vec!["Number", "Mode"]);
            
            for number in &mode.numbers {
                table.add_row(vec![format!("{:.2}", number), "".to_string()]);
            }
            
            match mode_value {
                Some(m) => table.add_row(vec!["Mode:".to_string(), format!("{:.2}", m)]),
                None => table.add_row(vec!["Mode:".to_string(), "No mode".to_string()]),
            };
            
            println!("{table}");
            info!("Mode calculation completed");
            Ok(())
        }
        Command::Medium(medium) => {
            debug!("Calculating median with: {:?}", medium);
            
            let median = calculate_median(&medium.numbers)
                .context("Failed to calculate median")?;
            
            let mut table = create_table(vec!["Number"]);
            
            // Sort for display
            let mut sorted = medium.numbers.clone();
            sorted.sort_by(|a, b| a.partial_cmp(b).unwrap_or(std::cmp::Ordering::Equal));
            
            for number in &sorted {
                table.add_row(vec![format!("{:.2}", number)]);
            }
            
            table.add_row(vec![format!("Median: {:.2}", median)]);
            
            println!("{table}");
            info!("Median calculation completed: {:.4}", median);
            Ok(())
        }
        Command::PaybackPeriod(payback) => {
            debug!("Calculating payback period with: {:?}", payback);
            
            let payback_period = calculate_payback_period(payback.initial_cost, &payback.cash_flows)
                .context("Failed to calculate payback period")?;
            
            let mut table = create_table(vec!["Cash Flows", "Initial Cost", "Payback Period"]);
            
            let payback_str = match payback_period {
                Some(period) => format!("{:.2} years", period),
                None => "Never pays back".to_string(),
            };
            
            table.add_row(vec![
                format!("{:?}", payback.cash_flows),
                format_currency(payback.initial_cost),
                payback_str,
            ]);
            
            println!("{table}");
            info!("Payback period calculation completed");
            Ok(())
        }
        Command::BreakEven(break_even) => {
            debug!("Calculating break-even analysis with: {:?}", break_even);
            
            let (break_even_units, break_even_revenue) = calculate_break_even_analysis(
                break_even.fixed_costs,
                break_even.variable_costs,
                break_even.price_per_unit
            ).context("Failed to calculate break-even analysis")?;
            
            let summary_items = vec![
                ("Break-Even Point (units)", format!("{:.0}", break_even_units)),
                ("Total Revenue Required", format_currency(break_even_revenue)),
            ];
            
            let table = create_summary_table("Metric", summary_items);
            println!("{table}");
            
            info!("Break-even analysis completed");
            Ok(())
        }
        Command::LoanPayment(loan) => {
            debug!("Calculating loan payment with: {:?}", loan);
            
            let monthly_payment = calculate_loan_payment(loan.principal, loan.interest_rate, loan.loan_term)
                .context("Failed to calculate loan payment")?;
            
            let total_payment = monthly_payment * loan.loan_term * 12.0;
            let total_interest = total_payment - loan.principal;
            
            // Calculate payoff date
            let current_date = Local::now().naive_local().date();
            let months_to_add = (loan.loan_term * 12.0) as u32;
            let payoff_date = current_date + Months::new(months_to_add);
            
            let summary_items = vec![
                ("Principal", format_currency(loan.principal)),
                ("Annual Interest Rate", format_rate_as_percentage(loan.interest_rate / 100.0)),
                ("Loan Term", format_years(loan.loan_term)),
                ("Monthly Payment", format_currency(monthly_payment)),
                ("Total Interest", format_currency(total_interest)),
                ("Payoff Date", payoff_date.format("%Y-%m-%d").to_string()),
            ];
            
            let table = create_summary_table("Component", summary_items);
            println!("{table}");
            
            info!("Loan payment calculation completed. Monthly payment: {:.2}", monthly_payment);
            Ok(())
        }
        Command::Amortization(amortization) => {
            debug!("Calculating amortization schedule with: {:?}", amortization);
            
            let schedule = generate_amortization_schedule(
                amortization.loan_amount,
                amortization.annual_interest_rate,
                amortization.loan_term_years
            ).context("Failed to generate amortization schedule")?;
            
            let mut table = create_table(vec!["Month", "Principal", "Interest", "Remaining Balance"]);
            
            // Show selected payments (first, every 12th, and last)
            for payment in &schedule {
                if payment.month == 1 || payment.month % 12 == 0 || payment.month == schedule.len() as u32 {
                    table.add_row(vec![
                        format!("{}", payment.month),
                        format_currency(payment.principal_payment),
                        format_currency(payment.interest_payment),
                        format_currency(payment.remaining_balance),
                    ]);
                }
            }
            
            println!("{table}");
            info!("Amortization calculation completed");
            Ok(())
        }
        Command::ReturnOnEquity(roe) => {
            debug!("Calculating ROE with: {:?}", roe);
            
            let roe_value = calculate_roe(roe.net_income, roe.equity)
                .context("Failed to calculate ROE")?;
            
            info!("Calculated ROE: {:.4}%", roe_value);
            
            let mut table = create_table(vec!["Net Income", "Equity", "Return on Equity"]);
            
            table.add_row(vec![
                format_currency(roe.net_income),
                format_currency(roe.equity),
                format_percentage(roe_value / 100.0, 2),
            ]);
            
            println!("{table}");
            info!("ROE calculation completed successfully");
            Ok(())
        }
        Command::DividendYield(dividend_yield) => {
            debug!("Calculating dividend yield with: {:?}", dividend_yield);
            
            let result = calculate_dividend_yield(dividend_yield.dividend, dividend_yield.price)
                .context("Failed to calculate dividend yield")?;
            
            info!("Calculated dividend yield: {:.4}", result);
            
            let mut table = create_table(vec!["Dividend", "Price", "Dividend Yield"]);
            
            table.add_row(vec![
                format!("{:.2}", dividend_yield.dividend),
                format!("{:.2}", dividend_yield.price),
                format_percentage(result / 100.0, 2),
            ]);
            
            println!("{table}");
            info!("Dividend yield calculation completed");
            Ok(())
        }
        Command::CAPM(capm) => {
            debug!("Calculating CAPM with: {:?}", capm);
            
            let expected_return = calculate_capm(capm.risk_free_rate, capm.beta, capm.market_return)
                .context("Failed to calculate CAPM")?;
            
            let summary_items = vec![
                ("Risk-Free Rate", format_rate_as_percentage(capm.risk_free_rate)),
                ("Beta", format!("{:.2}", capm.beta)),
                ("Market Return", format_rate_as_percentage(capm.market_return)),
                ("Expected Return (CAPM)", format_rate_as_percentage(expected_return)),
            ];
            
            let table = create_summary_table("Component", summary_items);
            println!("{table}");
            
            info!("CAPM calculation completed: {:.4}%", expected_return * 100.0);
            Ok(())
        }
        Command::WACC(wacc) => {
            debug!("Calculating WACC with: {:?}", wacc);
            
            let wacc_value = calculate_wacc(
                wacc.cost_of_equity,
                wacc.cost_of_debt,
                wacc.tax_rate,
                wacc.market_value_equity,
                wacc.market_value_debt
            ).context("Failed to calculate WACC")?;
            
            let summary_items = vec![
                ("Cost of Equity (Ke)", format_rate_as_percentage(wacc.cost_of_equity)),
                ("Cost of Debt (Kd)", format_rate_as_percentage(wacc.cost_of_debt)),
                ("Tax Rate", format_rate_as_percentage(wacc.tax_rate)),
                ("Market Value of Equity (E)", format_currency(wacc.market_value_equity)),
                ("Market Value of Debt (D)", format_currency(wacc.market_value_debt)),
                ("WACC", format_rate_as_percentage(wacc_value)),
            ];
            
            let table = create_summary_table("Component", summary_items);
            println!("{table}");
            
            info!("WACC calculation completed: {:.4}%", wacc_value * 100.0);
            Ok(())
        }
<<<<<<< HEAD
        Command::ReturnOnEquity(roe) => {
            roe.execute()
        },
        Command::Completion(completion) => {
            debug!("Generating shell completions for: {:?}", completion.shell);
            
            let mut app = Opts::command();
            let app_name = app.get_name().to_string();
            
            match completion.shell {
                Shell::Bash => generate(Bash, &mut app, &app_name, &mut io::stdout()),
                Shell::Fish => generate(Fish, &mut app, &app_name, &mut io::stdout()),
                Shell::Zsh => generate(Zsh, &mut app, &app_name, &mut io::stdout()),
                Shell::PowerShell => generate(PowerShell, &mut app, &app_name, &mut io::stdout()),
            }
            
            info!("Shell completions generated successfully");
            Ok(())
        },
=======
>>>>>>> d2c40364
        _ => {
            // Handle any other commands that might be added in the future
            Err(anyhow::anyhow!("This command hasn't been implemented in the modernized version yet"))
        }
    }
}

/// Application entry point with error handling
fn main() {
    // Run the application and handle any errors
    if let Err(err) = run() {
        // Print the error and its causes
        eprintln!("{}: {}", "Error".red().bold(), err);
        
        // Print the error chain for better debugging
        let mut cause = err.source();
        while let Some(source_err) = cause {
            eprintln!("  {}: {}", "Caused by".yellow().bold(), source_err);
            cause = source_err.source();
        }
        
        // Exit with a non-zero status code
        std::process::exit(1);
    }
}<|MERGE_RESOLUTION|>--- conflicted
+++ resolved
@@ -1,19 +1,16 @@
 use anyhow::{Context, Result};
 use chrono::{Local, Months};
-<<<<<<< HEAD
+
 use clap::{CommandFactory, Parser};
 use clap_complete::{generate, shells::{Bash, Fish, Zsh, PowerShell}};
 use std::io;
 use clap_verbosity_flag::{InfoLevel, Verbosity};
 use comfy_table::{Cell, CellAlignment, Color, ContentArrangement, Table};
-=======
-use clap::Parser;
->>>>>>> d2c40364
+
 use env_logger::Env;
 use log::{debug, info};
 use owo_colors::OwoColorize;
 
-<<<<<<< HEAD
 /// Custom finance calculation errors
 #[derive(Error, Debug)]
 enum FinanceError {
@@ -631,14 +628,7 @@
     #[clap(long)]
     market_value_debt: f64,
 }
-=======
-// Import from our modular structure
-use rusty_finance::{
-    calculations::*,
-    cli::*,
-    display::*,
-};
->>>>>>> d2c40364
+
 
 #[derive(Parser, Debug)]
 struct Completion {
@@ -1081,7 +1071,7 @@
             info!("WACC calculation completed: {:.4}%", wacc_value * 100.0);
             Ok(())
         }
-<<<<<<< HEAD
+
         Command::ReturnOnEquity(roe) => {
             roe.execute()
         },
@@ -1101,8 +1091,7 @@
             info!("Shell completions generated successfully");
             Ok(())
         },
-=======
->>>>>>> d2c40364
+
         _ => {
             // Handle any other commands that might be added in the future
             Err(anyhow::anyhow!("This command hasn't been implemented in the modernized version yet"))
